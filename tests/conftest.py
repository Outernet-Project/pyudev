# -*- coding: utf-8 -*-
# Copyright (C) 2010 Sebastian Wiesner <lunaryorn@googlemail.com>

# This library is free software; you can redistribute it and/or modify it
# under the terms of the GNU Lesser General Public License as published by the
# Free Software Foundation; either version 2.1 of the License, or (at your
# option) any later version.

# This library is distributed in the hope that it will be useful, but WITHOUT
# ANY WARRANTY; without even the implied warranty of MERCHANTABILITY or
# FITNESS FOR A PARTICULAR PURPOSE.  See the GNU Lesser General Public License
# for more details.

# You should have received a copy of the GNU Lesser General Public License
# along with this library; if not, write to the Free Software Foundation,
# Inc., 51 Franklin St, Fifth Floor, Boston, MA 02110-1301 USA


import sys
import re
import random
import subprocess
import socket
from functools import wraps
from contextlib import contextmanager
from subprocess import check_call

import mock
import py.test

import pyudev


class FakeMonitor(object):
    """
    A dummy pyudev.Monitor class, which allows clients to trigger arbitrary
    events, emitting clearly defined device objects.
    """

    def __init__(self, device_to_emit):
        self.client, self.server = socket.socketpair(
            socket.AF_UNIX, socket.SOCK_DGRAM)
        if sys.version_info[0] >= 3:
            # in python 3 sockets returned by socketpair() lack the
            # ".makefile()" method, which is required by this class.  Work
            # around this limitation by wrapping these sockets in real
            # socket objects.
            import os
            def _wrap_socket(sock):
                wrapped = socket.socket(sock.family, sock.type,
                                        fileno=os.dup(sock.fileno()))
                sock.close()
                return wrapped
            self.client, self.server = (_wrap_socket(self.client),
                                        _wrap_socket(self.server))
        self.device_to_emit = device_to_emit

    def trigger_action(self, action):
        """
        Trigger the given ``action`` on clients of this monitor.
        """
        with self.server.makefile('w') as stream:
            stream.write(action)
            stream.write('\n')
            stream.flush()

    def fileno(self):
        return self.client.fileno()

    def enable_receiving(self):
        pass

    def filter_by(self, *args):
        pass

    start = enable_receiving

    def receive_device(self):
        with self.client.makefile('r') as stream:
            action = stream.readline().strip()
            return action, self.device_to_emit

    def close(self):
        """
        Close sockets acquired by this monitor.
        """
        try:
            self.client.close()
        finally:
            self.server.close()


def _read_udev_database(properties_blacklist):
    udevadm = subprocess.Popen(['udevadm', 'info', '--export-db'],
                               stdout=subprocess.PIPE)
    database = udevadm.communicate()[0].splitlines()
    devices = {}
    current_properties = None
    for line in database:
        line = line.strip().decode(sys.getfilesystemencoding())
        if not line:
            continue
        type, value = line.split(': ', 1)
        if type == 'P':
            current_properties = devices.setdefault(value, {})
        elif type == 'E':
            property, value = value.split('=', 1)
            if property in properties_blacklist:
                continue
            current_properties[property] = value
    return devices


def _get_device_attributes(device_path, attributes_blacklist):
    udevadm = subprocess.Popen(
        ['udevadm', 'info', '--attribute-walk', '--path', device_path],
        stdout=subprocess.PIPE)
    attribute_dump = udevadm.communicate()[0].splitlines()
    if udevadm.returncode != 0:
        raise IOError('could not read attributes')
    attributes = {}
    for line in attribute_dump:
        line = line.strip().decode(sys.getfilesystemencoding())
        if line.startswith('looking at parent device'):
            # we don't continue with attributes of parent devices, we only
            # want the attributes of the given device
            break
        if line.startswith('ATTR'):
            name, value = line.split('==', 1)
            # remove quotation marks from attribute value
            value = value[1:-1]
            # remove prefix from attribute name
            name = re.search('{(.*)}', name).group(1)
            if name in attributes_blacklist:
                continue
            attributes[name] = value
    return attributes


def get_device_sample(config):
    if config.getvalue('device'):
        return [config.getvalue('device')]
    if config.getvalue('all_devices'):
        return config.udev_database
    else:
        device_sample_size = config.getvalue('device_sample_size')
        actual_size = min(device_sample_size, len(config.udev_database))
        return random.sample(list(config.udev_database), actual_size)


@contextmanager
def patch_libudev(funcname):
    with mock.patch('pyudev._libudev.libudev.{0}'.format(funcname)) as func:
        yield func


def _need_privileges(func):
    @wraps(func)
    def wrapped(*args):
        if not py.test.config.getvalue('allow_privileges'):
            py.test.skip('privileges disabled')
        return func(*args)
    return wrapped


@_need_privileges
def load_dummy():
    """
    Load the ``dummy`` module or raise :exc:`ValueError` if sudo are not
    allowed.
    """
    check_call(['sudo', 'modprobe', 'dummy'])

@_need_privileges
def unload_dummy():
    """
    Unload the ``dummy`` module or raise :exc:`ValueError` if sudo are not
    allowed.
    """
    check_call(['sudo', 'modprobe', '-r', 'dummy'])


def is_unicode_string(value):
    """
    Return ``True``, if ``value`` is of a real unicode string type
    (``unicode`` in python 2, ``str`` in python 3), ``False`` otherwise.
    """
    if sys.version_info[0] >= 3:
        unicode_type = str
    else:
        unicode_type = unicode
    return isinstance(value, unicode_type)


def pytest_namespace():
    return dict((func.__name__, func) for func in
                (get_device_sample, patch_libudev, load_dummy,
                 unload_dummy, is_unicode_string))


def pytest_addoption(parser):
    parser.addoption('--all-devices', action='store_true',
                     help='Run device tests against *all* devices in the '
                     'database.  By default, only a random sample will be '
                     'checked.', default=False)
    parser.addoption('--device', metavar='DEVICE',
                     help='Run the device tests only against the given '
                     'DEVICE', default=None)
    parser.addoption('--device-sample-size', type='int', metavar='N',
                     help='Use a random sample of N elements (default: 10)',
                     default=10)
    parser.addoption('--allow-privileges', action='store_true',
                     help='Permit execution of tests, which require '
                     'root privileges.  This affects all monitor tests, '
                     'that need to load or unload modules to trigger udev '
                     'events.  "sudo" will be used to execute privileged '
                     'code, be sure to have proper privileges before '
                     'enabling this option!', default=False)

def pytest_configure(config):
    # these are volatile, frequently changing properties and attributes,
    # which lead to bogus failures during tests, and therefore they are
    # masked and shall be ignored for test runs.
    config.properties_blacklist = frozenset(
        ['POWER_SUPPLY_CURRENT_NOW', 'POWER_SUPPLY_VOLTAGE_NOW',
         'POWER_SUPPLY_CHARGE_NOW'])
<<<<<<< HEAD
    config.udev_database = _read_udev_database(config.properties_blacklist)
=======
    config.attributes_blacklist = frozenset(
        ['power_on_acct', 'temp1_input', 'charge_now', 'current_now',
         'urbnum'])
    config.udev_database = _read_udev_database(config.properties_backlist)
>>>>>>> 482997c7


def pytest_funcarg__database(request):
    """
    The complete udev database parsed from the output of ``udevadm info
    --export-db``.

    Return a dictionary, mapping the devpath of a device *without* sysfs
    mountpoint to a dictionary of properties of the device.
    """
    return request.config.udev_database


def pytest_funcarg__context(request):
    """
    Return a useable :class:`pyudev.Context` object.  The context is cached
    with session scope.
    """
    return request.cached_setup(setup=pyudev.Context, scope='session')

def pytest_funcarg__device_path(request):
    """
    Return a device path as string.

    The device path must be available as ``request.param``.
    """
    return request.param

def pytest_funcarg__all_properties(request):
    """
    Get all properties from the exported database (as returned by the
    ``database`` funcarg) of the device pointed to by the ``device_path``
    funcarg.
    """
    device_path = request.getfuncargvalue('device_path')
    return dict(request.getfuncargvalue('database')[device_path])

def pytest_funcarg__properties(request):
    """
    Same as the ``all_properties`` funcarg, but with the special ``DEVNAME``
    property removed.
    """
    properties = request.getfuncargvalue('all_properties')
    properties.pop('DEVNAME', None)
    return properties

def pytest_funcarg__attributes(request):
    device_path = request.getfuncargvalue('device_path')
    return _get_device_attributes(
        device_path, request.config.attributes_blacklist)

def pytest_funcarg__sys_path(request):
    """
    Return the sys_path including the sysfs mountpoint for the device path
    returned by the ``device_path`` funcarg.
    """
    context = request.getfuncargvalue('context')
    device_path = request.getfuncargvalue('device_path')
    return context.sys_path + device_path

def pytest_funcarg__device(request):
    """
    Create and return a :class:`pyudev.Device` object for the sys_path
    returned by the ``sys_path`` funcarg, and the context from the
    ``context`` funcarg.
    """
    sys_path = request.getfuncargvalue('sys_path')
    context = request.getfuncargvalue('context')
    return pyudev.Device.from_sys_path(context, sys_path)

def pytest_funcarg__platform_device(request):
    """
    Return the platform device at ``/sys/devices/platform``.  This device
    object exists on all systems, and is therefore suited to for testing
    purposes.
    """
    context = request.getfuncargvalue('context')
    return pyudev.Device.from_sys_path(context, '/sys/devices/platform')

def pytest_funcarg__socket_path(request):
    """
    Return a socket path for :meth:`pyudev.Monitor.from_socket`.  The path
    is unique for each test.
    """
    tmpdir = request.getfuncargvalue('tmpdir')
    return tmpdir.join('monitor-socket')

def pytest_funcarg__monitor(request):
    """
    Return a netlink monitor for udev source.
    """
    return pyudev.Monitor.from_netlink(request.getfuncargvalue('context'))

def pytest_funcarg__fake_monitor(request):
    """
    Return a FakeMonitor, which emits the platform device as returned by
    the ``platform_device`` funcarg on all triggered actions.
    """
    return FakeMonitor(request.getfuncargvalue('platform_device'))
<|MERGE_RESOLUTION|>--- conflicted
+++ resolved
@@ -224,14 +224,10 @@
     config.properties_blacklist = frozenset(
         ['POWER_SUPPLY_CURRENT_NOW', 'POWER_SUPPLY_VOLTAGE_NOW',
          'POWER_SUPPLY_CHARGE_NOW'])
-<<<<<<< HEAD
-    config.udev_database = _read_udev_database(config.properties_blacklist)
-=======
     config.attributes_blacklist = frozenset(
         ['power_on_acct', 'temp1_input', 'charge_now', 'current_now',
          'urbnum'])
-    config.udev_database = _read_udev_database(config.properties_backlist)
->>>>>>> 482997c7
+    config.udev_database = _read_udev_database(config.properties_blacklist)
 
 
 def pytest_funcarg__database(request):
